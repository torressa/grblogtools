import glob
import os
import re

import ipywidgets as widgets
import pandas as pd
import plotly.express as px
from ipywidgets import interact
from numpy import nan

<<<<<<< HEAD
from grblogtools.helpers import fill_default_parameters
from grblogtools.helpers import add_categorical_descriptions
from grblogtools.nodelog import NodeLogParser
from grblogtools.norel import NoRelParser
=======
from grblogtools.helpers import add_categorical_descriptions, fill_default_parameters

>>>>>>> a8fbd3c7

# Log Status Codes
class logstatus:
    FINISHED, INCOMPLETE, FAILED = range(3)

    def str(value):
        if value == logstatus.FINISHED:
            return "FINISHED"
        elif value == logstatus.INCOMPLETE:
            return "INCOMPLETE"
        elif value == logstatus.FAILED:
            return "FAILED"
        else:
            return "UNKNOWN"


class logpattern:

    # Log start indicator (all lines before last occcurence are discarded)
    headers = [
        re.compile(
            "Gurobi (?P<Version>\d{1,2}\.[^\s]+) \((?P<Platform>[^\)]+)\) logging started (?P<Time>.*)$"
        ),
        re.compile("Logging started (?P<Time>.*)$"),
        re.compile(
            "Gurobi Compute Server Worker version (?P<Version>\d{1,2}\.[^\s]+) build (.*) \((?P<Platform>[^\)]+)\)$"
        ),
        re.compile("Compute Server job ID: (?P<JobID>.*)$"),
    ]

    # Parameter settings
    parameters = re.compile("Set parameter (?P<Name>[^\s]+) to value (?P<Value>.*)$")

    # Termination messsages
    termination_message = [
        re.compile(
            "(Solved|Stopped) in (?P<IterCount>[^\s]+) iterations and (?P<Runtime>[^\s]+) seconds"
        ),
        re.compile(
            "Best objective (?P<ObjVal>[^,]+), best bound (?P<ObjBound>[^,]+), gap (?P<MIPGap>.*)$"
        ),
        re.compile(
            "Barrier solved model in (?P<BarIterCount>[^\s]+) iterations and (?P<Runtime>[^\s]+) seconds"
        ),
        re.compile("ERROR (?P<ErrorCode>[^:]+): (?P<ErrorMessage>.*)$"),
        re.compile("\[(?P<ErrorMessage>process terminated with exit code [^\\]]+)\]$"),
    ]

    # Termination status
    termination_status = [
        re.compile("(?P<TIME_LIMIT>Time limit reached)"),
        re.compile("(?P<OPTIMAL>Optimal solution found)(?: \(tolerance .*\))"),
        re.compile("(?P<OPTIMAL>Optimal objective\s+(?P<ObjVal>.*))$"),
        re.compile("(?P<ITERATION_LIMIT>Iteration limit reached)"),
        re.compile("(?P<INF_OR_UNBD>Infeasible or unbounded model)"),
        re.compile("(?P<INF_OR_UNBD>Model is infeasible or unbounded)"),
        re.compile("(?P<UNBOUNDED>Unbounded model)"),
        re.compile("(?P<UNBOUNDED>Model is unbounded)"),
        re.compile("(?P<INFEASIBLE>Infeasible model)"),
        re.compile("(?P<INFEASIBLE>Model is infeasible)"),
        re.compile("(?P<SOLUTION_LIMIT>Solution limit reached)"),
        re.compile("(?P<NODE_LIMIT>Node limit reached)"),
        re.compile("(?P<NUMERIC>Numeric error)"),
        re.compile("(?P<NUMERIC>Numerical trouble encountered)"),
        re.compile(
            "(?P<SUBOPTIMAL>Sub-optimal termination)(?: - objective (P<ObjVal>.*))$"
        ),
        re.compile("(?P<CUTOFF>Model objective exceeds cutoff)"),
        re.compile("(?P<CUTOFF>Objective cutoff exceeded)"),
        re.compile("(?P<USER_OBJ_LIMIT>Optimization achieved user objective limit)"),
        re.compile(
            "(?P<INTERRUPTED>(Interrupt request received|Solve interrupted))(?: \\(error code (?P<ErrorCode>[^\\)]+)\\))?"
        ),
    ]

    # Coefficient statistics
    coefficients = [
        re.compile(
            "\s*QMatrix range\s*\[(?P<MinQCCoeff>[^,]+),\s*(?P<MaxQCCoeff>[^\]]+)\]"
        ),
        re.compile(
            "\s*QLMatrix range\s*\[(?P<MinQCLCoeff>[^,]+),\s*(?P<MaxQCLCoeff>[^\]]+)\]"
        ),
        re.compile("\s*Matrix range\s*\[(?P<MinCoeff>[^,]+),\s*(?P<MaxCoeff>[^\]]+)\]"),
        re.compile(
            "\s*QObjective range\s*\[(?P<MinQObjCoeff>[^,]+),\s*(?P<MaxQObjCoeff>[^\]]+)\]"
        ),
        re.compile(
            "\s*Objective range\s*\[(?P<MinObjCoeff>[^,]+),\s*(?P<MaxObjCoeff>[^\]]+)\]"
        ),
        re.compile("\s*Bounds range\s*\[(?P<MinBound>[^,]+),\s*(?P<MaxBound>[^\]]+)\]"),
        re.compile("\s*RHS range\s*\[(?P<MinRHS>[^,]+),\s*(?P<MaxRHS>[^\]]+)\]"),
        re.compile("\s*QRHS range\s*\[(?P<MinQCRHS>[^,]+),\s*(?P<MaxQCRHS>[^\]]+)\]"),
    ]

    # Various pattern (last occurence is always taken)
    various = [
        re.compile(
            "Variable types: (?P<PresolvedNumConVars>\d+) continuous, (?P<PresolvedNumIntVars>\d+) integer \((?P<PresolvedNumBinVars>\d+) binary\)$"
        ),
        re.compile(
            "Variable types: (?P<PresolvedNumBinVars>\d+) bin/(?P<PresolvedNumIntVars>\d+) gen[^/]*/(?P<PresolvedNumConVars>\d+) continuous"
        ),
        re.compile(
            "Semi-Variable types: (?P<PresolvedNumSemiContVars>\d+) continuous, (?P<PresolvedNumSemiIntVars>\d+) integer$"
        ),
        re.compile("Optimal objective\s+(?P<ObjVal>.*)$"),
        re.compile(
            "Optimize a model with (?P<NumConstrs>\d+) (R|r)ows, (?P<NumVars>\d+) (C|c)olumns and (?P<NumNZs>\d+) (N|n)on(Z|z)ero(e?)s"
        ),
        re.compile("Presolve time: (?P<PresolveTime>[\d\.]+)s"),
        re.compile(
            "Thread count was (?P<Threads>\d+) \(of (?P<Cores>\d+) available processors\)"
        ),
        re.compile("Distributed MIP job count: (?P<DistributedMIPJobs>\d+)"),
        re.compile("Concurrent MIP job count: (?P<ConcurrentJobs>\d+)"),
        re.compile("Reading time = (?P<ReadTime>[\d\.]+) seconds"),
        re.compile("Ordering time: (?P<OrderingTime>[\d\.]+)s"),
        re.compile("Model has (?P<NumQNZs>\d+) quadratic objective terms?"),
        re.compile("Model has (?P<NumQConstrs>\d+) quadratic constraints?"),
        re.compile("Model has (?P<NumSOS>\d+) SOS constraints?"),
        re.compile(
            "Model has (?P<NumPWLObjVars>\d+) piecewise-linear objective terms?"
        ),
        re.compile("Model has (?P<NumGenConstrs>\d+) general constraints?"),
        re.compile("Loaded user MIP start with objective (?P<MIPStart>.*)$"),
        re.compile("Pool objective bound (?P<PoolObjBound>.*)$"),
        re.compile("Solution count (?P<SolCount>\d+)"),
        re.compile(
            "Root relaxation: objective (?P<RelaxObj>[^,]+), (?P<RelaxIterCount>\d+) iterations, (?P<RelaxTime>[^\s]+) seconds"
        ),
        re.compile(
            "Explored (?P<NodeCount>\d+) nodes \((?P<IterCount>\d+) simplex iterations\) in (?P<Runtime>[^\s]+) seconds"
        ),
        re.compile(
            "Barrier performed (?P<BarIterCount>\d+) iterations in [^\s]+ seconds"
        ),
        re.compile(
            "Barrier solved model in (?P<BarIterCount>\d+) iterations and [^\s]+ seconds"
        ),
        re.compile(
            "Push phase complete: Pinf (?P<PushPhasePInf>[^,]+), Dinf (?P<PushPhaseDInf>[^,]+)\s+(?P<PushPhaseEndTime>\d+)s"
        ),
        re.compile("Read (MPS|LP) format model from file (?P<ModelFilePath>.*)$"),
        re.compile(
            "(?!Presolved)(?P<Model>.*): \d+ (R|r)ows, \d+ (C|c)olumns, \d+ (N|n)on(Z|z)ero(e?)s"
        ),
        re.compile("Presolved model has (?P<PresolvedNumSOS>\d+) SOS constraint(s)\n"),
        re.compile(
            "Presolved model has (?P<PresolvedNumQNZs>\d+) quadratic objective terms"
        ),
        re.compile("Gurobi Optimizer version (?P<Version>\d{1,2}\.[^\s]+)"),
    ]

    # Patterns that come BEFORE any final termination message if found
    # This list is used to discard earlier termination messages (e.g. from MIP root node)
    pre_termination = [
        re.compile(re.escape(" Expl Unexpl |  Obj  Depth IntInf |")),
        re.compile("Root barrier log"),
        re.compile("Root simplex log"),
        re.compile("Root relaxation:"),
        re.compile("Crossover log"),
        re.compile("Total elapsed time = "),
    ]

    # Presolve information (only last occurence is taken)
    presolve = re.compile(
        "Presolved: (?P<PresolvedNumConstrs>\d+) (R|r)ows, (?P<PresolvedNumVars>\d+) (C|c)olumns, (?P<PresolvedNumNZs>\d+) (N|n)on(Z|z)ero(e?)s"
    )
    presolve_complete = re.compile("Presolve: All rows and columns removed")


def _regex_group_to_field_name(groupname):
    if groupname.startswith("_"):
        return groupname[1:] + " (Parameter)"
    else:
        return groupname


def _regex_matches(lines, regex_list, reverse=True, matchLimit=float("inf")):
    """(Reverse) iterate over a list of log lines, call match() for a list of regex and return first successful match as (lineNumber, groupDict) up to matchLimit lines."""

    # Check parameters
    if not isinstance(lines, list):
        raise TypeError()
    if isinstance(regex_list, type(re.compile("test"))):
        regex_list = [regex_list]
    if not isinstance(regex_list, list):
        raise TypeError()
    if any(not isinstance(regex, type(re.compile("test"))) for regex in regex_list):
        raise TypeError()
    if matchLimit < 1:
        raise ValueError()

    line_order = range(len(lines) - 1, -1, -1) if reverse else range(0, len(lines))

    matches = []
    for line in line_order:
        for regex in regex_list:
            result = regex.match(lines[line])
            if result:
                groupdict = {
                    _regex_group_to_field_name(key): value
                    for key, value in result.groupdict().items()
                }
                matches.append((line, groupdict))
                if len(matches) >= matchLimit:
                    return matches
                continue

    return matches


def _regex_first_match(lines, regex_list, reverse=True):
    """(Reverse) iterate over a list of log lines, call match() for a list of regex and return first successful match as (lineNumber, groupDict)."""

    # Check parameters
    if not isinstance(lines, list):
        raise TypeError()
    if isinstance(regex_list, type(re.compile("test"))):
        regex_list = [regex_list]
    if not isinstance(regex_list, list):
        raise TypeError()
    if any(not isinstance(regex, type(re.compile("test"))) for regex in regex_list):
        raise TypeError()

    line_order = range(len(lines) - 1, -1, -1) if reverse else range(0, len(lines))

    for line in line_order:
        for regex in regex_list:
            result = regex.match(lines[line])
            if result:
                groupdict = {
                    _regex_group_to_field_name(key): value
                    for key, value in result.groupdict().items()
                }
                return (line, groupdict)

    return (None, {})


def get_log_status(loglines):
    """Check if list of log lines contains a complete log"""

    if not isinstance(loglines, list):
        raise TypeError("Wrong log format")

    # Check first message
    first_line, result = _regex_first_match(loglines, logpattern.headers, reverse=True)
    if not result:
        return logstatus.INCOMPLETE
    loglines = loglines[first_line:]

    # Filter log lines that are not final termination lines
    loglines_before_termination = loglines
    pre_termination_line, result = _regex_first_match(
        loglines, logpattern.pre_termination, reverse=True
    )
    if result is not None:
        loglines_before_termination = loglines_before_termination[pre_termination_line:]

    _, result = _regex_first_match(
        loglines_before_termination, logpattern.termination_message, reverse=True
    )
    if not result:
        return logstatus.INCOMPLETE
    else:
        if result.get("ErrorMessage", None) is not None:
            return logstatus.FAILED

    # Check termination status
    _, result = _regex_first_match(
        loglines, logpattern.termination_status, reverse=True
    )
    if not result:
        return logstatus.INCOMPLETE

    # Simple pattern
    for regex in logpattern.various:
        _, result = _regex_first_match(loglines, regex, reverse=True)

    return logstatus.FINISHED


def _get_last_nonempty_line(loglines, start_line):
    """Check loglines starting at index start_line and return the number of the last line that is not empty"""

    last_line = len(loglines) - 1
    for i in range(start_line, len(loglines)):
        if len(loglines[i].strip()) == 0:
            last_line = i - 1
            break

    return last_line


def _get_typed_values(values):

    typed_values = {}

    int_regex = re.compile("[-+]?\d+$")
    float_regex = re.compile("[-+]?((\d*\.\d+)|(\d+\.?))([Ee][+-]?\d+)?$")
    percentage_regex = re.compile("[-+]?((\d*\.\d+)|(\d+\.?))([Ee][+-]?\d+)?%$")

    for key, value in values.items():
        if not isinstance(value, str):
            continue
        if int_regex.match(value):
            typed_values[key] = int(value)
        elif float_regex.match(value):
            typed_values[key] = float(value)
        elif percentage_regex.match(value):
            typed_values[key] = float(value[:-1]) / 100

    return typed_values


# Used to match and parse floating point numbers of any format
float_pattern = "[-+]?((\d*\.\d+)|(\d+\.?))([Ee][+-]?\d+)?"

# Regular expressions for different log line types
tree_search_full_log_line_regex = re.compile(
    r"\s\s*(?P<CurrentNode>\d+)\s+(?P<RemainingNodes>\d+)\s+(?P<Obj>{0})\s+(?P<Depth>\d+)\s+(?P<IntInf>\d+)\s+(?P<Incumbent>({0}|-))\s+(?P<BestBd>{0})\s+(?P<Gap>(-|{0}%))\s+(?P<ItPerNode>({0}|-))\s+(?P<Time>\d+)s".format(
        float_pattern
    )
)
tree_search_nodepruned_line_regex = re.compile(
    r"\s\s*(?P<CurrentNode>\d+)\s+(?P<RemainingNodes>\d+)\s+(?P<Obj>(cutoff|infeasible|postponed))\s+(?P<Depth>\d+)\s+(?P<Incumbent>(-|{0}))\s+(?P<BestBd>{0})\s+(?P<Gap>(-|{0}%))\s+(?P<ItPerNode>({0}|-))\s+(?P<Time>\d+)s".format(
        float_pattern
    )
)
tree_search_new_solution_heuristic_log_line_regex = re.compile(
    r"(?P<NewSolution>H)\s*(?P<CurrentNode>\d+)\s+(?P<RemainingNodes>\d+)\s+(?P<Incumbent>({0}|-))\s+(?P<BestBd>{0})\s+(?P<Gap>{0}%)\s+(?P<ItPerNode>(-|{0}))\s+(?P<Time>\d+)s".format(
        float_pattern
    )
)
tree_search_new_solution_branching_log_line_regex = re.compile(
    r"(?P<NewSolution>\*)\s*(?P<CurrentNode>\d+)\s+(?P<RemainingNodes>\d+)\s+(?P<Depth>\d+)\s+(?P<Incumbent>({0}|-))\s+(?P<BestBd>{0})\s+(?P<Gap>{0}%)\s+(?P<ItPerNode>({0}|-))\s+(?P<Time>\d+)s".format(
        float_pattern
    )
)
tree_search_status_line_regex = re.compile(
    r"\s\s*(?P<CurrentNode>\d+)\s+(?P<RemainingNodes>\d+)\s+(?P<Obj>-)\s+(?P<Depth>\d+)\s+(?P<Incumbent>({0}|-))\s+(?P<BestBd>{0})\s+(?P<Gap>(-|{0}%))\s+(?P<ItPerNode>({0}|-))\s+(?P<Time>\d+)s".format(
        float_pattern
    )
)

<<<<<<< HEAD

def get_log_info(values, loglines, verbose=False):
=======

def populate_tree_search_log(tree_search_log_lines):

    tree_search_log = []
    ignored_lines = 0
    lastheur = None

    for tree_search_log_line in tree_search_log_lines:

        result = tree_search_full_log_line_regex.match(tree_search_log_line.rstrip())

        line, result = _regex_first_match(
            [tree_search_log_line.rstrip()],
            [
                tree_search_full_log_line_regex,
                tree_search_nodepruned_line_regex,
                tree_search_status_line_regex,
                tree_search_new_solution_branching_log_line_regex,
                tree_search_new_solution_heuristic_log_line_regex,
            ],
        )

        if line is not None:
            result.update(_get_typed_values(result))
            if lastheur and result.get("NewSolution") == "H":
                print(lastheur)
                result["NewSolution"] = lastheur
            tree_search_log.append(result)
        else:
            ignored_lines += 1

    return tree_search_log, ignored_lines


def get_log_info(
    values, loglines, verbose=False, populate_tree_search_log=populate_tree_search_log
):
>>>>>>> a8fbd3c7

    if not isinstance(loglines, list):
        raise TypeError("Wrong log format")

    # Default values
    values.update({"ObjVal": "-", "ObjBound": "-", "MIPGap": "-"})

    # Step 1: Find last header line
    first_line, result = _regex_first_match(loglines, logpattern.headers, reverse=True)
    if not result:
        print("Error: Could not find initial log message in logfile")
        return None
    else:
        # get all header information
        for _, result in _regex_matches(loglines[: first_line + 1], logpattern.headers):
            values.update(result)

    # Discard previous lines
    loglines = loglines[first_line:]

    # Step 2: Find valid (final) termination message
    loglines_before_termination = loglines
    pre_termination_line, result = _regex_first_match(
        loglines, logpattern.pre_termination, reverse=True
    )
    if result is not None:
        loglines_before_termination = loglines_before_termination[pre_termination_line:]

    line, result = _regex_first_match(
        loglines_before_termination, logpattern.termination_message, reverse=True
    )

    if not result:
        print("Error: Could not find termination log message. Logfile incomplete?")
        return None
    else:
        values.update(result)

    # Step 3: Check status on exit
    line, result = _regex_first_match(
        loglines, logpattern.termination_status, reverse=True
    )

    if not result:
        print("Error: Could not determine termination status. Logfile incomplete?")
        return None
    else:
        # Status Status and additional information (a bit hacky: identify status by CAPITAL_AND_UNDERSCORE_ONLY group name)
        for key, value in result.items():
            if not re.match("[A-Z_]+$", key):
                values[key] = value
            else:
                values["Status"] = key

    # Presolve information (reverse order is important for lookup!)
    line, result = _regex_first_match(loglines, logpattern.presolve, reverse=True)
    if result:
        values.update(result)
    else:
        line, result = _regex_first_match(
            loglines, logpattern.presolve_complete, reverse=False
        )
        if line is not None:
            values["PresolvedNumConstrs"] = 0
            values["PresolvedNumNZs"] = 0
            values["PresolvedNumVars"] = 0

    # Coefficient statistics
    line, result = _regex_first_match(
        loglines, re.compile("Coefficient statistics:"), reverse=False
    )
    if line:

        # Check patterns on next 5 lines
        coefficient_statistic_lines = loglines[line + 1 : line + 6]
        for regex in logpattern.coefficients:
            line, result = _regex_first_match(
                coefficient_statistic_lines, re.compile(regex), reverse=False
            )
            values.update(result)

    # Simple pattern
    for regex in logpattern.various:
        line, result = _regex_first_match(loglines, regex, reverse=True)
        if result:

            # Update values, but do not overwrite existing values
            result.update(values)
            values = result

    # Result files
    result_files = []
    for line, result in _regex_matches(
        loglines, re.compile("Wrote result file '(?P<ResultFile>.*)'$"), reverse=False
    ):
        result_files.append(result["ResultFile"])

    if len(result_files) > 0:
        values["ResultFiles"] = result_files

    # Cut counts
    cut_count_first_line, result = _regex_first_match(
        loglines, re.compile("Cutting planes:"), reverse=False
    )
    if cut_count_first_line:
        cut_count_last_line = _get_last_nonempty_line(
            loglines, cut_count_first_line + 1
        )
        for line, result in _regex_matches(
            loglines[cut_count_first_line + 1 : cut_count_last_line + 1],
            re.compile("  (?P<Name>[\w ]+): (?P<Count>\d+)"),
            reverse=False,
        ):
            if result:
                values["Cuts: " + result["Name"].strip()] = int(result["Count"])

    # NoRel log
<<<<<<< HEAD
    norel_parser = NoRelParser()
    norel_parser.parse_lines(loglines)
    norel_log = norel_parser.timeline
    if len(norel_log) > 0:
        values["NoRelLog"] = norel_log
=======
    norel_log_start = re.compile("Starting NoRel heuristic")
    norel_first_line, result = _regex_first_match(
        loglines, [norel_log_start], reverse=False
    )
    if norel_first_line and norel_first_line < len(loglines) - 1:
        norel_last_line = _get_last_nonempty_line(loglines, norel_first_line + 1)
        norel_primal_regex = re.compile(
            "Found heuristic solution:\sobjective\s(?P<Incumbent>[^\s]+)"
        )
        norel_elapsed_time = re.compile(
            "Elapsed time for NoRel heuristic:\s(?P<Time>\d+)s"
        )
        norel_elapsed_bound = re.compile(
            "Elapsed time for NoRel heuristic:\s(?P<Time>\d+)s\s\(best\sbound\s(?P<BestBd>[^\s]+)\)"
        )
        norel_log = []
        norel_incumbent = {}
        for norel_log_line in loglines[norel_first_line + 1 : norel_last_line + 1]:
            # NoRel shows the solutions and timings/bounds on different lines, so
            # when we see a timing line, we store the most recent incumbent there,
            # instead of recording the primal when the log line is found.
            result = norel_primal_regex.match(norel_log_line)
            if result:
                norel_incumbent = result.groupdict()
            result = norel_elapsed_bound.match(
                norel_log_line
            ) or norel_elapsed_time.match(norel_log_line)
            if result:
                tmp = result.groupdict()
                tmp.update(norel_incumbent)
                norel_log.append(tmp)
        if len(norel_log) > 0:
            values["NoRelLog"] = norel_log
>>>>>>> a8fbd3c7

    # Simplex Log (can be regular LP, root node or crossover)
    simplex_log_start = re.compile(
        "Iteration(\s+)Objective(\s+)Primal Inf.(\s+)Dual Inf.(\s+)Time"
    )
    simplex_first_line, result = _regex_first_match(
        loglines, [simplex_log_start], reverse=False
    )
    if simplex_first_line and simplex_first_line < len(loglines) - 1:

        # Slice out simplex log lines
        simplex_last_line = _get_last_nonempty_line(loglines, simplex_first_line + 1)
        simplex_log_line_regex = re.compile(
            "\s*(?P<Iteration>\d+)\s+(?P<Objective>[^\s]+)\s+(?P<PInf>[^\s]+)\s+(?P<DInf>[^\s]+)\s+(?P<Time>\d+)s"
        )
        simplex_log = []
        for simplex_log_line in loglines[
            simplex_first_line + 1 : simplex_last_line + 1
        ]:
            result = simplex_log_line_regex.match(simplex_log_line)
            if result:
                simplex_log.append(result.groupdict())

        if len(simplex_log) > 0:
            values["SimplexLog"] = simplex_log

    # Barrier log (without barrier statistics)
    barrier_log_start = re.compile(
        "Iter(\s+)Primal(\s+)Dual(\s+)Primal(\s+)Dual(\s+)Compl(\s+)Time"
    )
    barrier_first_line, result = _regex_first_match(
        loglines, [barrier_log_start], reverse=False
    )
    if barrier_first_line and barrier_first_line < len(loglines) - 1:

        # Slice out barrier log lines
        barrier_last_line = _get_last_nonempty_line(loglines, barrier_first_line + 1)
        barrier_log_line_regex = re.compile(
            "\s*(?P<Iteration>\d+)(?P<Indicator>\s|\*)\s+(?P<PObj>[^\s]+)\s+(?P<DObj>[^\s]+)\s+(?P<PRes>[^\s]+)\s+(?P<DRes>[^\s]+)\s+(?P<Compl>[^\s]+)\s+(?P<Time>\d+)s"
        )
        barrier_log = []
        for barrier_log_line in loglines[
            barrier_first_line + 1 : barrier_last_line + 1
        ]:
            result = barrier_log_line_regex.match(barrier_log_line)
            if result:
                barrier_log.append(result.groupdict())

        if len(barrier_log) > 0:
            values["BarrierLog"] = barrier_log

    # Tree Search Log
    nodelog_parser = NodeLogParser()
    nodelog_parser.parse_lines(loglines)
    tree_search_log = nodelog_parser.timeline
    if len(tree_search_log) > 0:
        values["TreeSearchLog"] = tree_search_log
        if nodelog_parser.ignored_lines > 0 and verbose:
            print("Info: Ignored", nodelog_parser.ignored_lines, "tree search lines")

    # Warnings
    # e.g.
    # Warning: Model contains large matrix coefficient range
    # Warning: switch to quad precision
    # Warning: 1 variables dropped from basis
    # Warning: unscaled primal violation = 1 and residual = 2.38419e-07
    # Warning: unscaled dual violation = 0.000662516 and residual = 0.000662516
    # Warning: max bound violation (1.5772e-06) exceeds tolerance
    # Warning: max constraint violation (2.4714e-03) exceeds tolerance

    all_warnings = [line.strip() for line in loglines if line.startswith("Warning:")]
    if len(all_warnings) > 0:
        values["Warnings"] = all_warnings
        values["NumWarnings"] = len(all_warnings)

    # Parameters
    parameters = {}
    for line, result in _regex_matches(loglines, logpattern.parameters, reverse=True):

        # Chronological order, will override previous values
        parameters[result["Name"]] = result["Value"]

    # Add parameters but add suffix if a value is already present
    for key, value in parameters.items():
        values["%s (Parameter)" % key] = value

    # typed values (int, double) if possible
    values.update(_get_typed_values(values))

    # Derive model type
    model_type = ""

    # Int/Bin variables?
    mip_var_types = (
        values.get("PresolvedNumBinVars", 0)
        + values.get("PresolvedNumIntVars", 0)
        + values.get("PresolvedNumSemiIntVars", 0)
        + values.get("PresolvedNumSemiContVars", 0)
    )

    if mip_var_types > 0 or "RelaxIterCount" in values or "NodeCount" in values:
        model_type += "MI"

    # Something quadratic?
    if values.get("NumQNZs", 0) > 0 or values.get("NumQConstrs", 0) > 0:
        model_type += "Q"

    # Quadratic constraints?
    if values.get("NumQConstrs", 0) > 0:
        model_type += "C"

    if model_type == "":
        model_type = "LP"
    else:
        model_type += "P"

    values["ModelType"] = model_type

    return values


def _strip_modelname(logname, modelname):
    """small helper function to strip the model name from the log name"""
    logname = os.path.basename(logname)
    startmodel = logname.find(modelname)
    if startmodel == -1:
        return os.path.splitext(logname)[0]
    else:
        return logname[: startmodel - 1]


def _copy_keys(source, target):
    """copy some more info from one DataFrame to another to better distinguish runs/logs"""
    # tl_ = tl_[tl_.columns].apply(pd.to_numeric, errors='coerce')
    keys = ["Log", "LogFilePath", "Seed", "Model", "ModelFile", "Version"]
    for key in keys:
        if source.get(key) is not None:
            target[key] = source[key].iloc[0]


def get_dataframe(
    logfiles,
    timelines=False,
    verbose=False,
    merged_logs=False,
    prettyparams=False,
    get_log_info=get_log_info,
):
    """Create a dataframe with all stats of the logs

    - timelines=True: also create dictionary of timelines of all logs
    - verbose=True: print progress info
    - merged_logs: if False, only the last log in the file is parsed
    """

    glob_logfiles = []

    # Expand wildcards, skip non-existing elements
    for logfile in logfiles:
        logfile_expanded = glob.glob(logfile)
        if not logfile_expanded:
            print("Info: Log file not found: '%s'" % logfile)
        else:
            glob_logfiles.extend(logfile_expanded)

    log_infos = []
    for logfile in glob_logfiles:
        if verbose:
            print(f"processing {logfile}...")
        with open(logfile) as f:
            loglines = f.readlines()
            if merged_logs:
                header = [
                    ind
                    for ind, l in enumerate(loglines)
                    if re.search(logpattern.headers[0], l)
                ]
                header.append(len(loglines))
            else:
                header = [0, len(loglines)]
            for i, h in enumerate(range(len(header) - 1)):
                log_info = get_log_info(
                    dict(), loglines[header[h] : header[h + 1]], verbose
                )
                if log_info is None:
                    print(f"error processing {logfile}")
                    continue
                # add some more information to better distinguish the individual runs/logs
                log_info["LogFilePath"] = os.path.abspath(logfile)
                log_info["Log"] = os.path.splitext(os.path.basename(logfile))[0]

                # add counter if using merged_logs:
                log_info["LogFilePath"] += f"({i+1})"

                if log_info.get("ModelFilePath"):
                    log_info["ModelFile"] = os.path.basename(
                        log_info["ModelFilePath"]
                    ).split(os.path.extsep)[0]
                    log_info["Log"] = _strip_modelname(
                        log_info["LogFilePath"], log_info["ModelFile"]
                    )
                else:
                    log_info["Log"] = os.path.splitext(
                        os.path.basename(log_info["LogFilePath"])
                    )[0]

                log_infos.append(log_info)

    allresults = []
    for log_info in log_infos:
        items = {
            key: value
            for (key, value) in log_info.items()
            if not isinstance(value, list) and not isinstance(value, dict)
        }
        allresults.append(items)

    summary = pd.DataFrame(allresults)

    if "Seed (Parameter)" in summary.keys():
        summary["Seed"] = summary["Seed (Parameter)"].fillna(0).astype(int).astype(str)
        summary = summary.drop(labels="Seed (Parameter)", axis=1)

    summary = fill_default_parameters(summary.replace("-", nan))
    if prettyparams:
        summary = add_categorical_descriptions(summary)

    if timelines:

        # collect norel log
        norel = pd.DataFrame()
        for log_info in log_infos:
            log = log_info.get("LogFilePath")
            final = summary[summary["LogFilePath"] == log]
            nrlines = log_info.get("NoRelLog")
            if nrlines is not None:
                norel_ = pd.DataFrame(nrlines).apply(pd.to_numeric, errors="coerce")
                _copy_keys(final, norel_)
                norel = norel.append(norel_, ignore_index=True)

        # collect root LP log
        rootlp = pd.DataFrame()
        for log_info in log_infos:
            log = log_info.get("LogFilePath")
            final = summary[summary["LogFilePath"] == log]
            slines = log_info.get("SimplexLog")
            blines = log_info.get("BarrierLog")
            simplex_ = pd.DataFrame(slines)
            barrier_ = pd.DataFrame(blines)
            crossover = False
            # filter out empty dictionaries and convert all values to numerics
            if barrier_.get("Iteration") is not None:
                barrier_ = barrier_[barrier_.columns].apply(
                    pd.to_numeric, errors="coerce"
                )
                _copy_keys(final, barrier_)
                barrier_["Type"] = "barrier"
                rootlp = rootlp.append(barrier_, ignore_index=True)
                crossover = True
            # filter out empty dictionaries and convert all values to numerics
            if simplex_.get("Iteration") is not None:
                simplex_ = simplex_[simplex_.columns].apply(
                    pd.to_numeric, errors="coerce"
                )
                _copy_keys(final, simplex_)
                simplex_["Type"] = "crossover" if crossover else "simplex"
                rootlp = rootlp.append(simplex_, ignore_index=True)

        # collect tree search log
        tl = pd.DataFrame()
        for log_info in log_infos:
            lines = log_info.get("TreeSearchLog")
            tl_ = pd.DataFrame(lines)
            if "Pruned" in tl_:
                tl_ = tl_.drop(columns=["Pruned"])
            # filter out empty dictionaries and convert all values to numerics
            if tl_.get("Time") is not None:
                log = log_info.get("LogFilePath")
                final = summary[summary["LogFilePath"] == log]
                # append one last row containing the final data
                tl_ = tl_.append(
                    pd.DataFrame(
                        {
                            "CurrentNode": final["NodeCount"],
                            "Incumbent": final["ObjVal"],
                            "BestBd": final["ObjBound"],
                            "Gap": final["MIPGap"],
                            "Time": final["Runtime"],
                        }
                    )
                )
                non_numeric_cols = set(tl_.columns).intersection({"NewSolution"})
                numeric_cols = set(tl_.columns).difference(non_numeric_cols)
                tl_ = pd.concat(
                    [
                        tl_[numeric_cols].apply(pd.to_numeric, errors="coerce"),
                        tl_[non_numeric_cols],
                    ],
                    axis="columns",
                )
                _copy_keys(final, tl_)
                # NB: losing all the heuristic info here!!

                tl = tl.append(tl_, ignore_index=True)

        return summary, dict(nodelog=tl, rootlp=rootlp, norel=norel)
    else:
        return summary


def plot(df: pd.DataFrame, points="all", barmode="group", **kwargs):
    """plot different chart types to compare performance and see performance variability across random seeds

    uses Plotly express; all available keyword arguments can be passed through to px.bar(), px.scatter(), etc.
    """

    options = list(df.columns) + [None]

    if "Incumbent" in options:
        # read custom axis data or use common defaults for summary DataFrame
        x_default = kwargs.pop("x", "Time")
        y_default = kwargs.pop("y", "Incumbent")
        color_default = kwargs.pop("color", "Log")
    else:
        # read custom axis data or use common defaults for summary DataFrame
        x_default = kwargs.pop("x", "Log")
        y_default = kwargs.pop("y", "Runtime")
        color_default = kwargs.pop("color", "Seed")

    # set type to None to disable plotting until a type is selected
    type_default = kwargs.pop("type", None)

    # pop values for remaining widgets to avoid double inputs
    symbol_default = kwargs.pop("symbol", None)
    log_x_default = kwargs.pop("log_x", False)
    log_y_default = kwargs.pop("log_y", False)

    # check wether selected keys are available in DataFrame
    if x_default not in options:
        x_default = None
    if y_default not in options:
        y_default = None
    if color_default not in options:
        color_default = None

    switches = dict(
        x=widgets.Dropdown(options=options, value=x_default),
        y=widgets.Dropdown(options=options, value=y_default),
        color=widgets.Dropdown(options=options, value=color_default),
        type=widgets.Dropdown(
            options=["box", "bar", "scatter", "line"], value=type_default
        ),
        symbol=widgets.Dropdown(options=options, value=symbol_default),
        log_x=widgets.Checkbox(value=log_x_default),
        log_y=widgets.Checkbox(value=log_y_default),
    )

    @interact(**switches)
    def _(x, y, color, type, symbol, log_x, log_y):
        if type == "box":
            return px.box(
                df,
                x=x,
                y=y,
                color=color,
                points=points,
                log_x=log_x,
                log_y=log_y,
                **kwargs,
            )
        elif type == "bar":
            return px.bar(
                df,
                x=x,
                y=y,
                color=color,
                barmode=barmode,
                log_x=log_x,
                log_y=log_y,
                **kwargs,
            )
        elif type == "scatter":
            return px.scatter(
                df,
                x=x,
                y=y,
                color=color,
                symbol=symbol,
                log_x=log_x,
                log_y=log_y,
                **kwargs,
            )
        elif type == "line":
            return px.line(
                df,
                x=x,
                y=y,
                color=color,
                symbol=symbol,
                log_x=log_x,
                log_y=log_y,
                **kwargs,
            )<|MERGE_RESOLUTION|>--- conflicted
+++ resolved
@@ -8,15 +8,10 @@
 from ipywidgets import interact
 from numpy import nan
 
-<<<<<<< HEAD
 from grblogtools.helpers import fill_default_parameters
 from grblogtools.helpers import add_categorical_descriptions
 from grblogtools.nodelog import NodeLogParser
 from grblogtools.norel import NoRelParser
-=======
-from grblogtools.helpers import add_categorical_descriptions, fill_default_parameters
-
->>>>>>> a8fbd3c7
 
 # Log Status Codes
 class logstatus:
@@ -364,48 +359,8 @@
     )
 )
 
-<<<<<<< HEAD
 
 def get_log_info(values, loglines, verbose=False):
-=======
-
-def populate_tree_search_log(tree_search_log_lines):
-
-    tree_search_log = []
-    ignored_lines = 0
-    lastheur = None
-
-    for tree_search_log_line in tree_search_log_lines:
-
-        result = tree_search_full_log_line_regex.match(tree_search_log_line.rstrip())
-
-        line, result = _regex_first_match(
-            [tree_search_log_line.rstrip()],
-            [
-                tree_search_full_log_line_regex,
-                tree_search_nodepruned_line_regex,
-                tree_search_status_line_regex,
-                tree_search_new_solution_branching_log_line_regex,
-                tree_search_new_solution_heuristic_log_line_regex,
-            ],
-        )
-
-        if line is not None:
-            result.update(_get_typed_values(result))
-            if lastheur and result.get("NewSolution") == "H":
-                print(lastheur)
-                result["NewSolution"] = lastheur
-            tree_search_log.append(result)
-        else:
-            ignored_lines += 1
-
-    return tree_search_log, ignored_lines
-
-
-def get_log_info(
-    values, loglines, verbose=False, populate_tree_search_log=populate_tree_search_log
-):
->>>>>>> a8fbd3c7
 
     if not isinstance(loglines, list):
         raise TypeError("Wrong log format")
@@ -523,47 +478,11 @@
                 values["Cuts: " + result["Name"].strip()] = int(result["Count"])
 
     # NoRel log
-<<<<<<< HEAD
     norel_parser = NoRelParser()
     norel_parser.parse_lines(loglines)
     norel_log = norel_parser.timeline
     if len(norel_log) > 0:
         values["NoRelLog"] = norel_log
-=======
-    norel_log_start = re.compile("Starting NoRel heuristic")
-    norel_first_line, result = _regex_first_match(
-        loglines, [norel_log_start], reverse=False
-    )
-    if norel_first_line and norel_first_line < len(loglines) - 1:
-        norel_last_line = _get_last_nonempty_line(loglines, norel_first_line + 1)
-        norel_primal_regex = re.compile(
-            "Found heuristic solution:\sobjective\s(?P<Incumbent>[^\s]+)"
-        )
-        norel_elapsed_time = re.compile(
-            "Elapsed time for NoRel heuristic:\s(?P<Time>\d+)s"
-        )
-        norel_elapsed_bound = re.compile(
-            "Elapsed time for NoRel heuristic:\s(?P<Time>\d+)s\s\(best\sbound\s(?P<BestBd>[^\s]+)\)"
-        )
-        norel_log = []
-        norel_incumbent = {}
-        for norel_log_line in loglines[norel_first_line + 1 : norel_last_line + 1]:
-            # NoRel shows the solutions and timings/bounds on different lines, so
-            # when we see a timing line, we store the most recent incumbent there,
-            # instead of recording the primal when the log line is found.
-            result = norel_primal_regex.match(norel_log_line)
-            if result:
-                norel_incumbent = result.groupdict()
-            result = norel_elapsed_bound.match(
-                norel_log_line
-            ) or norel_elapsed_time.match(norel_log_line)
-            if result:
-                tmp = result.groupdict()
-                tmp.update(norel_incumbent)
-                norel_log.append(tmp)
-        if len(norel_log) > 0:
-            values["NoRelLog"] = norel_log
->>>>>>> a8fbd3c7
 
     # Simplex Log (can be regular LP, root node or crossover)
     simplex_log_start = re.compile(
