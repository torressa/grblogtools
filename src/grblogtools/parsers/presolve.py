--- conflicted
+++ resolved
@@ -85,12 +85,8 @@
         Returns:
             bool: Return True if the given line is matched by some pattern.
         """
-<<<<<<< HEAD
-        if not self.started:
-=======
 
         if not self._started:
->>>>>>> 166c7b25
             match = PresolveParser.presolve_start_pattern.match(line)
             if match:
                 # The start line encodes information that should be stored
