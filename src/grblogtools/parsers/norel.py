import re

from grblogtools.parsers.util import typeconvert_groupdict


class NoRelParser:
    norel_log_start = re.compile(r"Starting NoRel heuristic")
    norel_primal_regex = re.compile(
        r"Found heuristic solution:\sobjective\s(?P<Incumbent>[^\s]+)"
    )
    # Order is important in this list as regexes are checked in order.
    norel_elapsed = [
        re.compile(
            r"Elapsed time for NoRel heuristic:\s(?P<Time>\d+)s\s\(best\sbound\s(?P<BestBd>[^\s]+)\)"
        ),
        re.compile(r"Elapsed time for NoRel heuristic:\s(?P<Time>\d+)s"),
    ]

    def __init__(self):
<<<<<<< HEAD
        """Initialize the NoRel parser."""
        self.timeline = []
=======
        self._progress: List[Dict[str, Any]] = []
>>>>>>> 166c7b25
        self._incumbent = None
        self._started = False

<<<<<<< HEAD
    def get_summary(self) -> dict:
        """Return summary dict based on the timeline information.

        It assumes that the best bound is always found in the last line
        (if one was found at all).
        """
        if not self.timeline:
=======
    def get_summary(self) -> Dict[str, Any]:
        """Return summary dataframe based on the timeline information. Assumes
        that the best bound is always found in the last line (if one was found
        at all)."""
        if not self._progress:
>>>>>>> 166c7b25
            return {}
        last_log = self._progress[-1]
        result = {"NoRelTime": last_log["Time"]}
        if "BestBd" in last_log:
            result["NoRelBestBd"] = last_log["BestBd"]
        if self._incumbent is not None:
            result["NoRelBestSol"] = self._incumbent
        return result

    def parse(self, line: str) -> bool:
        """Parse the given log line to populate summary and progress data.

        Args:
            line (str): A line in the log file.

        Returns:
            bool: Return True if the given line is matched by some pattern.
        """
<<<<<<< HEAD
        if not self.started:
=======

        if not self._started:
>>>>>>> 166c7b25
            match = self.norel_log_start.match(line)
            if match:
                self._started = True
                return True
            return False

        match = self.norel_primal_regex.match(line)
        if match:
            self._incumbent = float(match.group("Incumbent"))
            return True

        for regex in self.norel_elapsed:
            match = regex.match(line)
            if match:
                entry = typeconvert_groupdict(match)
                if self._incumbent is not None:
                    entry["Incumbent"] = self._incumbent
                self._progress.append(entry)
                return True

        return False

    def get_progress(self) -> list:
        """Return the progress of the norel heuristic."""
        return self._progress<|MERGE_RESOLUTION|>--- conflicted
+++ resolved
@@ -17,30 +17,15 @@
     ]
 
     def __init__(self):
-<<<<<<< HEAD
-        """Initialize the NoRel parser."""
-        self.timeline = []
-=======
         self._progress: List[Dict[str, Any]] = []
->>>>>>> 166c7b25
         self._incumbent = None
         self._started = False
 
-<<<<<<< HEAD
-    def get_summary(self) -> dict:
-        """Return summary dict based on the timeline information.
-
-        It assumes that the best bound is always found in the last line
-        (if one was found at all).
-        """
-        if not self.timeline:
-=======
     def get_summary(self) -> Dict[str, Any]:
         """Return summary dataframe based on the timeline information. Assumes
         that the best bound is always found in the last line (if one was found
         at all)."""
         if not self._progress:
->>>>>>> 166c7b25
             return {}
         last_log = self._progress[-1]
         result = {"NoRelTime": last_log["Time"]}
@@ -59,12 +44,8 @@
         Returns:
             bool: Return True if the given line is matched by some pattern.
         """
-<<<<<<< HEAD
-        if not self.started:
-=======
 
         if not self._started:
->>>>>>> 166c7b25
             match = self.norel_log_start.match(line)
             if match:
                 self._started = True
